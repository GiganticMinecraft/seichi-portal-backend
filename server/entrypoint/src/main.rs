use std::net::SocketAddr;

use axum::{
    http::{header::CONTENT_TYPE, Method},
    routing::post,
    Router,
};
use presentation::form_handler::create_form_handler;
use resource::{database::connection::ConnectionPool, repository::Repository};
use tokio::signal::unix::{signal, SignalKind};
use tower_http::cors::{Any, CorsLayer};

use crate::config::HTTP;

mod config;

#[tokio::main]
async fn main() -> anyhow::Result<()> {
    tracing_subscriber::fmt()
        .with_max_level(tracing::Level::INFO)
        .init();

    let conn = ConnectionPool::new().await;
    conn.migrate().await?;

    let shared_repository = Repository::new(conn).into_shared();

    let router = Router::new()
        .route("/forms", post(create_form_handler))
        .with_state(shared_repository)
        .layer(
            CorsLayer::new()
                .allow_methods([Method::POST])
                .allow_origin(Any) // todo: allow_originを制限する
                .allow_headers([CONTENT_TYPE]),
        );

    let addr = SocketAddr::from(([0, 0, 0, 0], HTTP.port.parse().unwrap()));

    axum::Server::bind(&addr)
        .serve(router.into_make_service())
<<<<<<< HEAD
        .with_graceful_shutdown(shutdown_signal())
=======
        .with_graceful_shutdown(graceful_handler())
>>>>>>> 2cf545a6
        .await
        .expect("Fail to serve.");

    Ok(())
}

<<<<<<< HEAD
async fn shutdown_signal() {
    let mut terminate_signal = signal(SignalKind::terminate()).unwrap();

    tokio::select! {
        _ = terminate_signal.recv() => {
=======
async fn graceful_handler() {
    let mut sigterm = signal(SignalKind::terminate()).unwrap();

    tokio::select! {
        _ = sigterm.recv() => {
>>>>>>> 2cf545a6
            //todo: シャットダウン時にしなければいけない処理を記述する
        }
    }
}<|MERGE_RESOLUTION|>--- conflicted
+++ resolved
@@ -39,30 +39,18 @@
 
     axum::Server::bind(&addr)
         .serve(router.into_make_service())
-<<<<<<< HEAD
-        .with_graceful_shutdown(shutdown_signal())
-=======
         .with_graceful_shutdown(graceful_handler())
->>>>>>> 2cf545a6
         .await
         .expect("Fail to serve.");
 
     Ok(())
 }
 
-<<<<<<< HEAD
-async fn shutdown_signal() {
-    let mut terminate_signal = signal(SignalKind::terminate()).unwrap();
-
-    tokio::select! {
-        _ = terminate_signal.recv() => {
-=======
 async fn graceful_handler() {
     let mut sigterm = signal(SignalKind::terminate()).unwrap();
 
     tokio::select! {
         _ = sigterm.recv() => {
->>>>>>> 2cf545a6
             //todo: シャットダウン時にしなければいけない処理を記述する
         }
     }
