use async_trait::async_trait;
use domain::user::models::User;
use errors::infra::InfraError;

use crate::database::{components::UserDatabase, connection::ConnectionPool};

#[async_trait]
impl UserDatabase for ConnectionPool {
    async fn upsert_user(&self, user: &User) -> Result<(), InfraError> {
        self.execute_and_values(
            "INSERT INTO users (uuid, name, role) VALUES (?, ?, ?)
                        ON DUPLICATE KEY UPDATE
<<<<<<< HEAD
                        name = VALUES(name),
                        role = VALUES(role)",
            [
                user.id.to_string().into(),
                user.name.to_owned().into(),
                user.role.to_string().into(),
            ],
        )
        .await?;
=======
                        name = VALUES(name)",
                [
                    user.id.to_string().into(),
                    user.name.to_owned().into(),
                    user.role.to_string().into(),
                ],
            ))
            .await?;
>>>>>>> 8f6a8dfe

        Ok(())
    }
}<|MERGE_RESOLUTION|>--- conflicted
+++ resolved
@@ -10,9 +10,7 @@
         self.execute_and_values(
             "INSERT INTO users (uuid, name, role) VALUES (?, ?, ?)
                         ON DUPLICATE KEY UPDATE
-<<<<<<< HEAD
-                        name = VALUES(name),
-                        role = VALUES(role)",
+                        name = VALUES(name)",
             [
                 user.id.to_string().into(),
                 user.name.to_owned().into(),
@@ -20,16 +18,6 @@
             ],
         )
         .await?;
-=======
-                        name = VALUES(name)",
-                [
-                    user.id.to_string().into(),
-                    user.name.to_owned().into(),
-                    user.role.to_string().into(),
-                ],
-            ))
-            .await?;
->>>>>>> 8f6a8dfe
 
         Ok(())
     }
